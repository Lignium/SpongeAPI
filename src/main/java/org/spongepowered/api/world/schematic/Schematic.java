--- conflicted
+++ resolved
@@ -25,31 +25,22 @@
 package org.spongepowered.api.world.schematic;
 
 import com.flowpowered.math.vector.Vector3d;
-import com.google.common.collect.ImmutableListMultimap;
 import com.google.common.collect.ListMultimap;
 import org.spongepowered.api.Sponge;
 import org.spongepowered.api.block.BlockState;
 import org.spongepowered.api.data.DataView;
-<<<<<<< HEAD
+import org.spongepowered.api.entity.EntityArchetype;
 import org.spongepowered.api.util.CopyableBuilder;
+import org.spongepowered.api.world.World;
+import org.spongepowered.api.world.biome.BiomeType;
 import org.spongepowered.api.world.volume.archetype.ArchetypeVolume;
 import org.spongepowered.api.world.volume.archetype.ArchetypeVolumeCreator;
+import org.spongepowered.api.world.volume.archetype.entity.ReadableEntityArchetypeVolume;
+import org.spongepowered.api.world.volume.biome.MutableBiomeVolume;
 import org.spongepowered.api.world.volume.block.ReadableBlockVolume;
 import org.spongepowered.api.world.volume.block.entity.ReadableBlockEntityVolume;
-=======
-import org.spongepowered.api.data.Queries;
-import org.spongepowered.api.data.persistence.DataTranslator;
-import org.spongepowered.api.entity.EntityArchetype;
-import org.spongepowered.api.util.ResettableBuilder;
-import org.spongepowered.api.world.biome.BiomeType;
-import org.spongepowered.api.world.extent.ArchetypeVolume;
-import org.spongepowered.api.world.extent.Extent;
-import org.spongepowered.api.world.extent.MutableBiomeVolume;
-import org.spongepowered.api.world.extent.worker.MutableBlockVolumeWorker;
->>>>>>> 3fdbf299
 
 import java.util.Collection;
-import java.util.Collections;
 import java.util.Optional;
 
 /**
@@ -73,31 +64,19 @@
     }
 
     /**
-     * Gets the {@link BlockPalette} used by this schematic for serialization.
-     * 
-     * @return The palette
-     */
-    @Deprecated
-    BlockPalette getPalette();
-
-    /**
-     * Gets the {@link BlockPalette} used by this schematic for serialization.
+     * Gets the {@link Palette} used by this schematic for serialization.
      *
      * @return The block palette
      */
     @SuppressWarnings("deprecation")
-    default Palette<BlockState> getBlockPalette() {
-        return getPalette();
-    }
+    Palette<BlockState> getBlockPalette();
 
     /**
      * Gets the {@link Palette Palette<BiomeType>} used by this schematic for serialization.
      *
-     * @return
+     * @return The Palette for biomes
      */
-    default Palette<BiomeType> getBiomePalette() {
-        return PaletteTypes.GLOBAL_BIOMES.create();
-    }
+    Palette<BiomeType> getBiomePalette();
 
     /**
      * Gets any additional metadata attached to this schematic.
@@ -106,28 +85,9 @@
      */
     DataView getMetadata();
 
-    /**
-     * Gets the {@link MutableBiomeVolume} of this schematic. As biomes are
-     * {@link Optional optionally} included and not required, they may be
-     * optionally excluded. If the schematic would contain them, they will be
-     * present during deserialization via {@link DataTranslator}.
-     *
-     * @return The biomes volume, if they're included
-     */
-    default Optional<MutableBiomeVolume> getBiomes() {
-        return Optional.empty();
-    }
+    Optional<MutableBiomeVolume<?>> getBiomeVolume();
 
-    @Override
-    default ListMultimap<Vector3d, EntityArchetype> getEntitiesByPosition() {
-        return ImmutableListMultimap.of();
-    }
-
-    @Override
-    default Collection<EntityArchetype> getEntityArchetypes() {
-        return Collections.emptyList();
-    }
-
+    ListMultimap<Vector3d, EntityArchetype> getEntitiesByPosition();
 
     /**
      * A builder for {@link Schematic}s.
@@ -137,86 +97,54 @@
         /**
          * Specifies an archetype volume for the world data of the schematic.
          * 
-         * <p>If purely creating a schematic it is recommended to instead use
-         * the {@link #volume(Extent)} method and pass in an extent view (See
-         * {@link Extent#getExtentView}) of the volume to prevent creating
-         * multiple copies of the world data. Likewise, if {@link BiomeType}s
-         * are needed to be copied, only {@link #volume(Extent)} will support
-         * copying the {@link BiomeType}s at the desired positions. This also
-         * has the same limit for capturing {@link EntityArchetype}s, unless
-         * otherwise manually placed in with {@link #entity(EntityArchetype)}.
-         * </p>
+         *
          *
          * @param volume The archetype volume
          * @return This builder, for chaining
          */
-        Builder volume(ReadableBlockVolume volume);
+        Builder blocks(ReadableBlockVolume volume);
 
-        Builder volume(ReadableBlockEntityVolume volume);
+        Builder blockEntities(ReadableBlockEntityVolume volume);
+
+        Builder entities(ReadableEntityArchetypeVolume volume);
 
         /**
          * Specifies an extent view for the schematic to load its world data
          * from.
-         * 
+         *
          * @param volume The extent view
          * @return This builder, for chaining
          */
-        Builder volume(ArchetypeVolumeCreator volume);
+        Builder creator(ArchetypeVolumeCreator<?> volume);
+
+        Builder volume(ArchetypeVolume volume);
 
         /**
          * Specifies a palette for the schematic to use for serialization. This
-         * overrides the {@link #paletteType} value.
-         * 
-         * @param palette The palette to use for serialization
-         * @return This builder, for chaining
-         * @deprecated Use {@link #blockPalette(Palette)}
-         */
-        @Deprecated
-        Builder palette(BlockPalette palette);
-
-        /**
-         * Specifies a palette for the schematic to use for serialization. This
-         * overrides the {@link #paletteType} value.
+         * overrides the {@link #blockPaletteType(PaletteType)} value.
          *
          * @param palette The palette to use for serialization
          * @return This builder, for chaining
          */
-        default Builder blockPalette(Palette<BlockState> palette) {
-            return palette((BlockPalette) palette);
-        }
+        Builder blockPalette(Palette<BlockState> palette);
 
         /**
          * Specifies a palette for the schemtic to use for serialization. This
-         * overrides the {@link #paletteType(BlockPaletteType)} value.
+         * overrides the {@link #biomePaletteType(PaletteType)} value.
          *
          * @param palette The palette to use for serialization
          * @return This builder, for chaining
          */
-        default Builder biomePalette(Palette<BiomeType> palette) {
-            return this;
-        }
+        Builder biomePalette(Palette<BiomeType> palette);
 
         /**
-         * Specifies the palette type to use if the {@link #palette} is not
-         * specified.
-         * 
-         * @param type The palette type
-         * @return This builder, for chaining
-         * @deprecated Use {@link #blockPaletteType(PaletteType)}
-         */
-        @Deprecated
-        Builder paletteType(BlockPaletteType type);
-
-        /**
-         * Specifies the palette type to use if the {@link #palette} is not
+         * Specifies the palette type to use if the {@link #getBlockPalette()} is not
          * specified.
          *
          * @param type The palette type
          * @return This builder, for chaining
          */
-        default Builder blockPaletteType(PaletteType<BlockState> type) {
-            return paletteType((BlockPaletteType) type);
-        }
+        Builder blockPaletteType(PaletteType<BlockState> type);
 
         /**
          * Specifies the palette type to use for biomes if the {@link #biomePalette(Palette)}
@@ -225,24 +153,13 @@
          * @param type The type of biome palette
          * @return This builder, for chaining
          */
-        default Builder biomePaletteType(PaletteType<BiomeType> type) {
-            return this;
-        }
+        Builder biomePaletteType(PaletteType<BiomeType> type);
 
-        default Builder entity(EntityArchetype entityArchetype) {
-            if (!entityArchetype.getEntityData().contains(Queries.POSITION_X, Queries.POSITION_Y, Queries.POSITION_Z)) {
-                throw new IllegalArgumentException("EntityArchetype is missing position information!");
-            }
-            return this;
-        }
+        Builder entity(EntityArchetype entityArchetype);
 
-        default Builder entity(EntityArchetype entityArchetype, Vector3d position) {
-            return this;
-        }
+        Builder entity(EntityArchetype entityArchetype, Vector3d position);
 
-        default Builder entities(Collection<EntityArchetype> entities) {
-            return this;
-        }
+        Builder entities(Collection<EntityArchetype> entities);
 
         /**
          * Specifies the metadata container.
