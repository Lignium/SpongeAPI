/*
 * This file is part of SpongeAPI, licensed under the MIT License (MIT).
 *
 * Copyright (c) SpongePowered <https://www.spongepowered.org>
 * Copyright (c) contributors
 *
 * Permission is hereby granted, free of charge, to any person obtaining a copy
 * of this software and associated documentation files (the "Software"), to deal
 * in the Software without restriction, including without limitation the rights
 * to use, copy, modify, merge, publish, distribute, sublicense, and/or sell
 * copies of the Software, and to permit persons to whom the Software is
 * furnished to do so, subject to the following conditions:
 *
 * The above copyright notice and this permission notice shall be included in
 * all copies or substantial portions of the Software.
 *
 * THE SOFTWARE IS PROVIDED "AS IS", WITHOUT WARRANTY OF ANY KIND, EXPRESS OR
 * IMPLIED, INCLUDING BUT NOT LIMITED TO THE WARRANTIES OF MERCHANTABILITY,
 * FITNESS FOR A PARTICULAR PURPOSE AND NONINFRINGEMENT. IN NO EVENT SHALL THE
 * AUTHORS OR COPYRIGHT HOLDERS BE LIABLE FOR ANY CLAIM, DAMAGES OR OTHER
 * LIABILITY, WHETHER IN AN ACTION OF CONTRACT, TORT OR OTHERWISE, ARISING FROM,
 * OUT OF OR IN CONNECTION WITH THE SOFTWARE OR THE USE OR OTHER DEALINGS IN
 * THE SOFTWARE.
 */
package org.spongepowered.api.event.entity;

import org.spongepowered.api.data.key.Keys;
import org.spongepowered.api.data.manipulator.immutable.entity.ImmutableExperienceHolderData;
import org.spongepowered.api.data.manipulator.mutable.entity.ExperienceHolderData;
import org.spongepowered.api.entity.Entity;
import org.spongepowered.api.util.Transform;
import org.spongepowered.api.event.Cancellable;
<<<<<<< HEAD
import org.spongepowered.api.event.Event;
=======
import org.spongepowered.api.event.SpongeEventFactory;
import org.spongepowered.api.event.cause.Cause;
import org.spongepowered.api.util.annotation.eventgen.FactoryMethod;
>>>>>>> 2ad94d34
import org.spongepowered.api.util.annotation.eventgen.GenerateFactoryMethod;
import org.spongepowered.api.util.annotation.eventgen.PropertySettings;
import org.spongepowered.api.world.World;
import org.spongepowered.api.world.teleport.PortalAgent;

/**
 * Called when an {@link Entity} performs movement.
 */
@GenerateFactoryMethod
public interface MoveEntityEvent extends Event, Cancellable {

    /**
     * Gets the {@link Entity}.
     *
     * @return The entity
     */
    Entity getEntity();

    /**
     * Gets the transform that the {@link Entity} came from.
     *
     * @return the previous transform
     */
    Transform getFromTransform();

    /**
     * Gets the new transform that the {@link Entity} will change to.
     *
     * @return the new transform
     */
    Transform getToTransform();

    /**
     * Sets the new transform that the {@link Entity} will change to.
     *
     * @param transform The new transform
     */
    void setToTransform(Transform transform);

    /**
     * Fired when an {@link Entity}'s position changes.
     */
    @GenerateFactoryMethod
    interface Position extends MoveEntityEvent {}

    /**
     * Fired when an {@link Entity}'s position changes for reasons other than
     * normal movement.
     */
    @GenerateFactoryMethod
    interface Teleport extends MoveEntityEvent {

        /**
         * Gets the {@link World} the {@link Entity} is coming from.
         *
         * @return The world
         */
        World getFromWorld();

        /**
         * Gets the {@link World} the {@link Entity} is going to.
         *
         * @return The new world
         */
        World getToWorld();

        /**
         * Sets the {@link World} the {@link Entity} will go to.
         *
         * @param world The world
         */
        void setToWorld(World world);

        /**
         * Gets whether the entity teleporting will maintain its velocity
         * after teleport.
         *
         * @return Whether the entity will maintain momentum after teleport
         */
        boolean getKeepsVelocity();

        /**
         * Sets whether the entity teleporting will maintain its velocity
         * after teleport.
         *
         * @param keepsVelocity Whether the entity will maintain velocity
         */
        void setKeepsVelocity(boolean keepsVelocity);

        /**
         * This method exists solely to provide backwards-compatibility with existing plugins
         * using the old Teleport Event. It should not be called directly - instead,
         * plugins should use {@link SpongeEventFactory#createMoveEntityEventTeleport(Cause, Transform, Transform, Entity, boolean)}
         *
         * @param cause The cause to use
         * @param fromTransform The from transform
         * @param toTransform The target transform
         * @param targetEntity The target entity
         * @return The event
         */
        @FactoryMethod
        @Deprecated
        static MoveEntityEvent.Teleport createMoveEntityEventTeleport(Cause cause, Transform<World> fromTransform, Transform<World> toTransform, Entity targetEntity) {
            return SpongeEventFactory.createMoveEntityEventTeleport(cause, fromTransform, toTransform, targetEntity, false);
        }

        @GenerateFactoryMethod
        interface Portal extends Teleport {

            /**
             * Sets whether the {@link PortalAgent} will be used.
             * <p>
             * If this is set to true, the {@link PortalAgent} will search for a
             * portal at the {@link #getToTransform()} location and will attempt to
             * create one if not found.
             * </p>
             * <p>
             * If this is set to false, the {@link #getEntity()} will only be
             * teleported to the {@link #getToTransform()} location.
             * </p>
             *
             * @param usePortalAgent whether to use the portal agent
             */
            void setUsePortalAgent(boolean usePortalAgent);

            /**
             * Gets whether the {@link PortalAgent} will be used.
             * <p>
             * If this is set to true, the {@link PortalAgent} will search for a
             * Portal at the {@link #getToTransform()} location, and will attempt to
             * create one if not found.
             * </p>
             * <p>
             * If this is set to false, the {@link #getEntity()} will only be
             * teleported to the {@link #getToTransform()} location.
             * </p>
             *
             * @return whether to use the portal agent
             */
            boolean getUsePortalAgent();

            /**
             * Gets the {@link PortalAgent} that will be responsible for teleporting
             * the {@link #getEntity()} through a Portal.
             *
             * @return The portal agent
             */
            PortalAgent getPortalAgent();

            /**
             * Sets the {@link PortalAgent} that will be responsible for teleporting
             * the {@link #getEntity()} through a Portal.
             *
             * @param portalAgent The portal agent
             */
            void setPortalAgent(PortalAgent portalAgent);

            /**
             * This method exists solely to provide backwards-compatibility with existing plugins
             * using the old Teleport event. It should not be called directly - instead,
             * plugins should use {@link SpongeEventFactory#createMoveEntityEventTeleportPortal(Cause, Transform, Transform, PortalAgent, Entity, boolean, boolean)}
             *
             * @param cause The cause to use
             * @param fromTransform The from transform
             * @param toTransform The target transform
             * @param portalAgent The portal agent to use
             * @param targetEntity The entity being teleported
             * @param usePortalAgent Whether to use the portal agent
             * @return The event
             */
            @FactoryMethod
            @Deprecated
            static MoveEntityEvent.Teleport.Portal createMoveEntityEventTeleportPortal(Cause cause, Transform<World> fromTransform, Transform<World> toTransform, PortalAgent portalAgent, Entity targetEntity, boolean usePortalAgent) {
                return SpongeEventFactory.createMoveEntityEventTeleportPortal(cause, fromTransform, toTransform, portalAgent, targetEntity, false, usePortalAgent);
            }

        }
    }
}<|MERGE_RESOLUTION|>--- conflicted
+++ resolved
@@ -24,21 +24,11 @@
  */
 package org.spongepowered.api.event.entity;
 
-import org.spongepowered.api.data.key.Keys;
-import org.spongepowered.api.data.manipulator.immutable.entity.ImmutableExperienceHolderData;
-import org.spongepowered.api.data.manipulator.mutable.entity.ExperienceHolderData;
 import org.spongepowered.api.entity.Entity;
+import org.spongepowered.api.event.Cancellable;
+import org.spongepowered.api.event.Event;
 import org.spongepowered.api.util.Transform;
-import org.spongepowered.api.event.Cancellable;
-<<<<<<< HEAD
-import org.spongepowered.api.event.Event;
-=======
-import org.spongepowered.api.event.SpongeEventFactory;
-import org.spongepowered.api.event.cause.Cause;
-import org.spongepowered.api.util.annotation.eventgen.FactoryMethod;
->>>>>>> 2ad94d34
 import org.spongepowered.api.util.annotation.eventgen.GenerateFactoryMethod;
-import org.spongepowered.api.util.annotation.eventgen.PropertySettings;
 import org.spongepowered.api.world.World;
 import org.spongepowered.api.world.teleport.PortalAgent;
 
@@ -126,23 +116,6 @@
          */
         void setKeepsVelocity(boolean keepsVelocity);
 
-        /**
-         * This method exists solely to provide backwards-compatibility with existing plugins
-         * using the old Teleport Event. It should not be called directly - instead,
-         * plugins should use {@link SpongeEventFactory#createMoveEntityEventTeleport(Cause, Transform, Transform, Entity, boolean)}
-         *
-         * @param cause The cause to use
-         * @param fromTransform The from transform
-         * @param toTransform The target transform
-         * @param targetEntity The target entity
-         * @return The event
-         */
-        @FactoryMethod
-        @Deprecated
-        static MoveEntityEvent.Teleport createMoveEntityEventTeleport(Cause cause, Transform<World> fromTransform, Transform<World> toTransform, Entity targetEntity) {
-            return SpongeEventFactory.createMoveEntityEventTeleport(cause, fromTransform, toTransform, targetEntity, false);
-        }
-
         @GenerateFactoryMethod
         interface Portal extends Teleport {
 
@@ -193,26 +166,6 @@
              * @param portalAgent The portal agent
              */
             void setPortalAgent(PortalAgent portalAgent);
-
-            /**
-             * This method exists solely to provide backwards-compatibility with existing plugins
-             * using the old Teleport event. It should not be called directly - instead,
-             * plugins should use {@link SpongeEventFactory#createMoveEntityEventTeleportPortal(Cause, Transform, Transform, PortalAgent, Entity, boolean, boolean)}
-             *
-             * @param cause The cause to use
-             * @param fromTransform The from transform
-             * @param toTransform The target transform
-             * @param portalAgent The portal agent to use
-             * @param targetEntity The entity being teleported
-             * @param usePortalAgent Whether to use the portal agent
-             * @return The event
-             */
-            @FactoryMethod
-            @Deprecated
-            static MoveEntityEvent.Teleport.Portal createMoveEntityEventTeleportPortal(Cause cause, Transform<World> fromTransform, Transform<World> toTransform, PortalAgent portalAgent, Entity targetEntity, boolean usePortalAgent) {
-                return SpongeEventFactory.createMoveEntityEventTeleportPortal(cause, fromTransform, toTransform, portalAgent, targetEntity, false, usePortalAgent);
-            }
-
         }
     }
 }